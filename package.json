--- conflicted
+++ resolved
@@ -15,10 +15,7 @@
     "@tailwindcss/vite": "^4.1.5",
     "astro": "^5.7.11",
     "daisyui": "^5.0.35",
-<<<<<<< HEAD
-=======
     "dotenv": "^16.5.0",
->>>>>>> e8897b35
     "openai": "^4.97.0",
     "prop-types": "^15.8.1",
     "react": "^19.1.0",
