--- conflicted
+++ resolved
@@ -56,23 +56,11 @@
 
     // IMPORTANT: For Netlify, do NOT set process.env.GOOGLE_APPLICATION_CREDENTIALS
     // as it will try to interpret the JSON string as a file path
-<<<<<<< HEAD
-
-    // IMPORTANT: The Google Auth library expects this exact service account credential format
-    vertexOptions.credentials = {
-      type: "service_account", // This is critical for Google Auth to recognize the credentials
-      client_email: credentials.client_email,
-      private_key: credentials.private_key,
-      project_id: credentials.project_id,
-    };
-
-=======
-    
+
     // IMPORTANT: Use exactly the original credentials object from the environment
     // The Google Auth library needs ALL fields from the service account key
     vertexOptions.credentials = credentials;
-    
->>>>>>> 86a4a6fc
+
     // ALSO create a temporary credentials file at a Netlify-writable location
     // This ensures the Google Auth library can find the credentials properly
     // More details: https://cloud.google.com/docs/authentication/production
