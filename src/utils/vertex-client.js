// src/utils/vertex-client.js
// Client for Google Cloud Vertex AI Generative Models

import { VertexAI } from "@google-cloud/vertexai";
import dotenv from "dotenv";
import fs from "fs";
import os from "os";
import path from "path";

// Use the unified logger which works in both dev and Netlify environments
import logger from "./unified-logger.js";

// Load environment variables
dotenv.config();

// Configuration
const projectId = process.env.VERTEX_PROJECT_ID;
const location = process.env.VERTEX_LOCATION || "europe-west1";
const modelName = process.env.VERTEX_MODEL || "gemini-2.0-flash-001";
const credentialsPath = process.env.VERTEX_SERVICE_ACCOUNT_KEY;
const temperature = parseFloat(process.env.TEMPERATURE || "0.7");
const maxTokens = parseInt(process.env.MAX_TOKENS || "1024");

// Initialize Vertex with configuration
let vertexOptions = {
  project: projectId,
  location: location,
};

// Temporary file for credentials in Netlify environment
let tempCredentialsFile = null;

// Handle credentials based on environment
logger.info("Initializing Vertex AI with authentication options");

if (process.env.GOOGLE_APPLICATION_CREDENTIALS_JSON) {
  try {
    // Log authentication attempt
    logger.info(
      "Using credentials from GOOGLE_APPLICATION_CREDENTIALS_JSON env var",
      { component: "VERTEX-AUTH" }
    );

<<<<<<< HEAD
    const credentials = JSON.parse(
      process.env.GOOGLE_APPLICATION_CREDENTIALS_JSON
    );

    // IMPORTANT: For Netlify, do NOT set process.env.GOOGLE_APPLICATION_CREDENTIALS
    // as it will try to interpret the JSON string as a file path

    // IMPORTANT: Use exactly the original credentials object from the environment
    // The Google Auth library needs ALL fields from the service account key
    vertexOptions.credentials = credentials;

    // ALSO create a temporary credentials file at a Netlify-writable location
    // This ensures the Google Auth library can find the credentials properly
    // More details: https://cloud.google.com/docs/authentication/production

    logger.info("Setting up authentication for Google Cloud API", {
      component: "VERTEX-AUTH",
    });

    logger.info(
      "Using service account credentials from environment variable (JSON)"
    );

    // Log partial info about the credentials to help with debugging
    if (credentials.project_id && credentials.client_email) {
      logger.info(
        `Project ID: ${credentials.project_id}, Client email: ${credentials.client_email}`,
        { component: "VERTEX-AUTH" }
      );
      logger.info("Service account details", {
        project_id: credentials.project_id,
        client_email: credentials.client_email,
        auth_method: "json_credentials_direct",
      });
    }
=======
    // In Netlify, use their specific /tmp directory which is writable
    // This is different from os.tmpdir() as it's guaranteed to be writable in serverless functions
    const netlifyTmpDir = "/tmp";
    tempCredentialsFile = path.join(
      netlifyTmpDir,
      `google-credentials-${Date.now()}.json`
    );

    // Write the credentials JSON to the temporary file
    fs.writeFileSync(
      tempCredentialsFile,
      process.env.GOOGLE_APPLICATION_CREDENTIALS_JSON
    );

    // Set the GOOGLE_APPLICATION_CREDENTIALS environment variable
    process.env.GOOGLE_APPLICATION_CREDENTIALS = tempCredentialsFile;

    logger.info(
      `Created temporary credentials file at ${tempCredentialsFile}`,
      { component: "VERTEX-AUTH" }
    );

    // Add logic to clean up the temp file when the process exits
    process.on("exit", () => {
      try {
        if (fs.existsSync(tempCredentialsFile)) {
          fs.unlinkSync(tempCredentialsFile);
          logger.info(
            `Cleaned up temporary credentials file: ${tempCredentialsFile}`,
            { component: "VERTEX-AUTH" }
          );
        }
      } catch (error) {
        logger.error(`Failed to clean up temp file: ${error.message}`, {
          component: "VERTEX-AUTH",
        });
      }
    });
>>>>>>> f6976414
  } catch (error) {
    logger.error("Error creating temporary credentials file", {
      component: "VERTEX-AUTH",
      message: error.message,
<<<<<<< HEAD
      credentialLength:
        process.env.GOOGLE_APPLICATION_CREDENTIALS_JSON?.length || 0,
=======
>>>>>>> f6976414
    });
    logger.error("Error creating temporary credentials file", error);
  }
} else if (credentialsPath) {
  // Running locally - use the file path
  logger.info(`Using service account key file: ${credentialsPath}`, {
    component: "VERTEX-AUTH",
<<<<<<< HEAD
  });
  vertexOptions.googleAuthOptions = { keyFilename: credentialsPath };
  logger.info("Using service account credentials from file", {
    path: credentialsPath,
    auth_method: "key_file",
=======
>>>>>>> f6976414
  });
  process.env.GOOGLE_APPLICATION_CREDENTIALS = credentialsPath;
} else {
  logger.warn(
    "No explicit credentials provided, falling back to application default credentials",
    { component: "VERTEX-AUTH" }
  );
}

// Initialize the Vertex client
const vertexAI = new VertexAI(vertexOptions);

// System prompt for gardening assistance
const GARDENING_SYSTEM_INSTRUCTION = `You are an expert Irish gardening assistant with a friendly, warm personality. Your name is Bloom, and you specialize in providing advice for gardeners in Ireland. 

Your responses should be:
- Helpful and informative
- Conversational and personal (use "I", "you", and occasionally the user's name if provided)
- Tailored to Irish growing conditions, weather patterns, and native plants
- Brief and to the point (especially for task-related queries)

When responding, consider:
- Irish climate zones and seasonal patterns
- Native and well-adapted plants for Irish gardens
- Sustainable gardening practices suitable for Ireland
- Irish soil types and improvement techniques
- Local pest management strategies

Add personal touches to your responses like:
- "I'd recommend..." instead of "It is recommended..."
- "Your garden will love..." instead of "Gardens benefit from..."
- Occasional gardening metaphors or Irish gardening wisdom
- Brief stories or experiences about gardening in Ireland

SUSTAINABILITY GUIDANCE:
When users ask about sustainability, carbon footprint, or eco-friendly gardening:
- Provide specific information on carbon footprint savings from growing plants vs. buying them
- Mention water conservation benefits, especially relevant during Irish dry periods
- Highlight biodiversity benefits of certain plant types
- Discuss UN Sustainable Development Goals (SDGs) that relate to gardening practices
- Offer practical sustainable gardening tips specific to Irish conditions
- Be encouraging and positive about the environmental benefits of home gardening
- Indicate SHOWING_SUSTAINABILITY_CARDS in your response for sustainability queries

When users ask about gardening tasks, provide very short and concise responses (1-2 sentences) and explicitly suggest clicking the View Calendar button. For example: "I've prepared those November tasks for you! Click the View Calendar button below to see what you should be doing in your garden." or "Here are your spring gardening tasks ready for you. Click View Calendar to start planning your season!"

When users ask about plants or gardening tasks, indicate in your response if you recommend SHOWING_PLANT_CARDS or SHOWING_TASK_CARDS.
Format your response as plain text with one of these indicators at the very end if appropriate.`;

/**
 * Generate a chat response using Google Vertex AI
 * @param {Array} messages - Array of message objects with role and content
 * @param {Object} options - Optional parameters for the API call
 * @returns {Promise<string>} - The text response from the model
 */
export async function generateVertexResponse(messages, options = {}) {
  try {
    // Convert messages format from OpenAI style to Vertex AI style
    const vertexMessages = messages.map((msg) => ({
      role: msg.role === "assistant" ? "model" : msg.role,
      parts: [{ text: msg.content }],
    }));

    // Initialize the model with configuration
    const generativeModel = vertexAI.getGenerativeModel({
      model: modelName,
      generationConfig: {
        temperature: temperature,
        maxOutputTokens: maxTokens,
      },
      systemInstruction: {
        role: "system",
        parts: [{ text: GARDENING_SYSTEM_INSTRUCTION }],
      },
    });

    // Create the request
    const request = {
      contents: vertexMessages,
    };

    // Generate content
    logger.info("Sending request to Vertex AI", {
      model: modelName,
      messageCount: vertexMessages.length,
    });

    // Log the request
    logger.debug(
      `Sending request to model: ${modelName} with ${vertexMessages.length} messages`,
      { component: "VERTEX-REQUEST" }
    );

    const response = await generativeModel.generateContent(request);

    // Log the response
    logger.debug(
      `Received response from Vertex AI: ${
        response.response?.candidates ? "Success" : "Error"
      }`,
      { component: "VERTEX-RESPONSE" }
    );

    // Log response summary without sensitive content
    logger.info("Received response from Vertex AI", {
      statusCode: response.response?.candidates ? 200 : 500,
      candidateCount: response.response?.candidates?.length || 0,
      finishReason:
        response.response?.candidates?.[0]?.finishReason || "unknown",
    });

    // Only log full response in debug mode
    logger.debug("Raw Vertex AI response", {
      response: JSON.stringify(response),
    });

    const responseText = response.response.candidates[0].content.parts[0].text;
    logger.debug("Extracted response text", {
      textLength: responseText.length,
      preview: responseText.substring(0, 100) + "...",
    });

    return responseText;
  } catch (error) {
    logger.error("Error calling Vertex AI API", error);

    // Enhanced error handling with logging
    if (
      error.message.includes("authentication") ||
      error.name === "GoogleAuthError"
    ) {
      logger.error("Authentication error with Vertex AI", {
        errorType: "authentication",
        message: error.message,
      });
    } else if (
      error.message.includes("Permission denied") ||
      error.message.includes("permission")
    ) {
      logger.error("Permission error with Vertex AI", {
        errorType: "permission",
        message: error.message,
      });
    } else if (
      error.message.includes("API not enabled") ||
      error.message.includes("has not been used")
    ) {
      logger.error("Vertex AI API not enabled", {
        errorType: "api_not_enabled",
        message: error.message,
      });
    } else if (error.message.includes("billing")) {
      logger.error("Billing error with Vertex AI", {
        errorType: "billing",
        message: error.message,
      });
    } else {
      logger.error("Unexpected error with Vertex AI", {
        message: error.message,
        stack: error.stack,
      });
    }

    // Return a graceful fallback message
    return "I'm having trouble connecting to my gardening knowledge base at the moment. Please try again shortly or ask another gardening question.";
  }
}

/**
 * Process a gardening query and return a structured response using Vertex AI
 * @param {string} query - The user's gardening question
 * @param {Array} conversationHistory - Previous messages for context
 * @returns {Promise<Object>} - Structured response with content and optional cards
 */
export async function processGardeningQueryWithVertex(
  query,
  conversationHistory = []
) {
  // Prepare the conversation history
  const vertexConversation = conversationHistory.map((msg) => ({
    role: msg.role === "assistant" ? "model" : msg.role,
    content: msg.content,
  }));

  // Add the current query
  vertexConversation.push({ role: "user", content: query });

  // Generate the response
  const responseText = await generateVertexResponse(vertexConversation);

  // Parse the response to extract any card indicators
  let content = responseText;
  let cardType = null;

  logger.debug("Checking response for card indicators", {
    hasPlantCards: responseText.includes("SHOWING_PLANT_CARDS"),
    hasTaskCards: responseText.includes("SHOWING_TASK_CARDS"),
    hasSustainabilityCards: responseText.includes(
      "SHOWING_SUSTAINABILITY_CARDS"
    ),
    responseLength: responseText.length,
  });

  if (responseText.includes("SHOWING_PLANT_CARDS")) {
    content = responseText.replace("SHOWING_PLANT_CARDS", "").trim();
    cardType = "plant";
    logger.info("Plant cards detected in response");
    console.log("Set cardType to 'plant' from explicit marker");
  } else if (responseText.includes("SHOWING_TASK_CARDS")) {
    content = responseText.replace("SHOWING_TASK_CARDS", "").trim();
    cardType = "task";
    logger.info("Task cards detected in response");
    console.log("Set cardType to 'task' from explicit marker");
  } else if (responseText.includes("SHOWING_SUSTAINABILITY_CARDS")) {
    content = responseText.replace("SHOWING_SUSTAINABILITY_CARDS", "").trim();
    cardType = "sustainability";
    logger.info("Sustainability cards detected in response");
    console.log("Set cardType to 'sustainability' from explicit marker");
  } else {
    // Smart detection of content type without explicit markers
    const lowercaseContent = responseText.toLowerCase();
    const lowercaseQuery = query.toLowerCase();

    // Check for plant-related content patterns
    if (
      (lowercaseQuery.includes("carbon") ||
        lowercaseQuery.includes("footprint") ||
        lowercaseQuery.includes("sustainability") ||
        lowercaseQuery.includes("sustainable") ||
        lowercaseQuery.includes("eco-friendly") ||
        lowercaseQuery.includes("environment") ||
        lowercaseQuery.includes("sdg")) &&
      (lowercaseContent.includes("carbon") ||
        lowercaseContent.includes("footprint") ||
        lowercaseContent.includes("emissions") ||
        lowercaseContent.includes("sustainable") ||
        lowercaseContent.includes("environmental impact"))
    ) {
      cardType = "sustainability";
      logger.info("Sustainability cards inferred from content analysis");
      console.log("Set cardType to 'sustainability' based on content analysis");
    }
    // Check for plant-related content patterns
    else if (
      (lowercaseContent.includes("plant") ||
        lowercaseContent.includes("flower") ||
        lowercaseContent.includes("shrub") ||
        lowercaseContent.includes("tree")) &&
      (lowercaseContent.includes("recommend") ||
        lowercaseContent.includes("suggestion") ||
        responseText.match(/\*\s+[A-Z][a-z]+\s+[a-z]+:/) || // Pattern like "* Plant name:"
        responseText.match(/\*\s+\*[A-Z][a-z]+\s+[a-z]+\*/)) // Pattern like "* *Plant name*"
    ) {
      cardType = "plant";
      logger.info("Plant cards inferred from content analysis");
      console.log("Set cardType to 'plant' based on content analysis");
    }
    // Check for task-related content patterns
    else if (
      (lowercaseContent.includes("task") ||
        lowercaseContent.includes("jobs") ||
        lowercaseContent.includes("chore") ||
        lowercaseContent.includes("to do") ||
        lowercaseContent.includes("todo")) &&
      (lowercaseContent.includes("garden") ||
        lowercaseContent.includes("planting") ||
        lowercaseContent.includes("maintenance"))
    ) {
      cardType = "task";
      logger.info("Task cards inferred from content analysis");
      console.log("Set cardType to 'task' based on content analysis");
    } else {
      logger.info("No card indicators found in response");
      console.log("No card indicators found in response");
    }
  }

  const result = {
    content,
    cardType,
  };

  logger.debug("Final structured response", {
    contentLength: content.length,
    cardType: cardType,
    contentPreview: content.substring(0, 100) + "...",
  });

  return result;
}

/**
 * Count tokens in a message for cost estimation
 * @param {Array} messages - Messages to count tokens for
 * @returns {Promise<number>} - Estimated token count
 */
export async function countTokens(messages) {
  try {
    // Convert messages format from OpenAI style to Vertex AI style
    const vertexMessages = messages.map((msg) => ({
      role: msg.role === "assistant" ? "model" : msg.role,
      parts: [{ text: msg.content }],
    }));

    // Initialize the model
    const generativeModel = vertexAI.getGenerativeModel({
      model: modelName,
    });

    // Create the request
    const request = {
      contents: vertexMessages,
    };

    // Count tokens
    const response = await generativeModel.countTokens(request);
    return response.totalTokens;
  } catch (error) {
    logger.error("Error counting tokens", error);
    return 0;
  }
}

/**
 * Creates a unified client that uses Vertex AI
 * @returns {Object} - A client with the Vertex AI interface
 */
export async function createUnifiedClient() {
  return {
    generateChatResponse: generateVertexResponse,
    processGardeningQuery: processGardeningQueryWithVertex,
    countTokens,
    provider: "vertex",
  };
}

export default {
  generateVertexResponse,
  processGardeningQueryWithVertex,
  countTokens,
  createUnifiedClient,
};<|MERGE_RESOLUTION|>--- conflicted
+++ resolved
@@ -41,43 +41,6 @@
       { component: "VERTEX-AUTH" }
     );
 
-<<<<<<< HEAD
-    const credentials = JSON.parse(
-      process.env.GOOGLE_APPLICATION_CREDENTIALS_JSON
-    );
-
-    // IMPORTANT: For Netlify, do NOT set process.env.GOOGLE_APPLICATION_CREDENTIALS
-    // as it will try to interpret the JSON string as a file path
-
-    // IMPORTANT: Use exactly the original credentials object from the environment
-    // The Google Auth library needs ALL fields from the service account key
-    vertexOptions.credentials = credentials;
-
-    // ALSO create a temporary credentials file at a Netlify-writable location
-    // This ensures the Google Auth library can find the credentials properly
-    // More details: https://cloud.google.com/docs/authentication/production
-
-    logger.info("Setting up authentication for Google Cloud API", {
-      component: "VERTEX-AUTH",
-    });
-
-    logger.info(
-      "Using service account credentials from environment variable (JSON)"
-    );
-
-    // Log partial info about the credentials to help with debugging
-    if (credentials.project_id && credentials.client_email) {
-      logger.info(
-        `Project ID: ${credentials.project_id}, Client email: ${credentials.client_email}`,
-        { component: "VERTEX-AUTH" }
-      );
-      logger.info("Service account details", {
-        project_id: credentials.project_id,
-        client_email: credentials.client_email,
-        auth_method: "json_credentials_direct",
-      });
-    }
-=======
     // In Netlify, use their specific /tmp directory which is writable
     // This is different from os.tmpdir() as it's guaranteed to be writable in serverless functions
     const netlifyTmpDir = "/tmp";
@@ -116,16 +79,10 @@
         });
       }
     });
->>>>>>> f6976414
   } catch (error) {
     logger.error("Error creating temporary credentials file", {
       component: "VERTEX-AUTH",
       message: error.message,
-<<<<<<< HEAD
-      credentialLength:
-        process.env.GOOGLE_APPLICATION_CREDENTIALS_JSON?.length || 0,
-=======
->>>>>>> f6976414
     });
     logger.error("Error creating temporary credentials file", error);
   }
@@ -133,17 +90,13 @@
   // Running locally - use the file path
   logger.info(`Using service account key file: ${credentialsPath}`, {
     component: "VERTEX-AUTH",
-<<<<<<< HEAD
-  });
-  vertexOptions.googleAuthOptions = { keyFilename: credentialsPath };
-  logger.info("Using service account credentials from file", {
-    path: credentialsPath,
-    auth_method: "key_file",
-=======
->>>>>>> f6976414
   });
   process.env.GOOGLE_APPLICATION_CREDENTIALS = credentialsPath;
 } else {
+  logger.warn(
+    "No explicit credentials provided, falling back to application default credentials",
+    { component: "VERTEX-AUTH" }
+  );
   logger.warn(
     "No explicit credentials provided, falling back to application default credentials",
     { component: "VERTEX-AUTH" }
@@ -233,10 +186,21 @@
       `Sending request to model: ${modelName} with ${vertexMessages.length} messages`,
       { component: "VERTEX-REQUEST" }
     );
+    logger.debug(
+      `Sending request to model: ${modelName} with ${vertexMessages.length} messages`,
+      { component: "VERTEX-REQUEST" }
+    );
 
     const response = await generativeModel.generateContent(request);
 
     // Log the response
+    logger.debug(
+      `Received response from Vertex AI: ${
+        response.response?.candidates ? "Success" : "Error"
+      }`,
+      { component: "VERTEX-RESPONSE" }
+    );
+
     logger.debug(
       `Received response from Vertex AI: ${
         response.response?.candidates ? "Success" : "Error"
